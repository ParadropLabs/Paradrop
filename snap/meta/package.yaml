--- conflicted
+++ resolved
@@ -5,11 +5,10 @@
 type: framework
 frameworks: 
     - docker
+
 # binaries:
-<<<<<<< HEAD
 #  - name: bin/echo
 #    caps: []
-=======
 #  - name: bin/pd
 #    security-policy:
 #       apparmor: meta/pd.apparmor
@@ -22,7 +21,6 @@
        apparmor: meta/dnsmasq.apparmor
        seccomp: meta/dnsmasq.seccomp
 
->>>>>>> a3fe902f
 services:
  - name: pd
    start: bin/pd

'''
Core module. Contains the entry point into Paradrop and establishes all other modules.
Does not implement any behavior itself.
'''

import argparse
import signal

import smokesignal
from twisted.internet import reactor, defer

from pdtools.lib import output, store, riffle, nexus, names
from paradrop.lib import settings
from paradrop.backend.pdfcd import apiinternal


class Nexus(nexus.NexusBase):

    def __init__(self, mode):
        # Want to change logging functionality? See optional args on the base class and pass them here
        super(Nexus, self).__init__('router', stealStdio=True, mode=mode)

    def onStart(self):
        super(Nexus, self).onStart()

        # register for new server connections
        smokesignal.on('ServerPerspectiveConnected', self.serverConnected)
        smokesignal.on('ServerPerspectiveDisconnected', self.serverConnected)

        # Create riffle realms
        riffle.portal.addRealm(names.matchers[names.NameTypes.server], riffle.Realm(apiinternal.ServerPerspective))
        riffle.portal.addRealm(names.matchers[names.NameTypes.user], riffle.Realm(apiinternal.ToolsPerspective))

        # We want to initiate a connection immediately, but
        # reactor.callLater(.1, riffle.portal.connect, HOST)
        reactor.callLater(.1, self.connect)

    def onStop(self):
        super(Nexus, self).onStop()

    def serverConnected(self, avatar, realm):
        output.out.info('Server Connected!')

    def serverDisconnected(self, avatar, realm):
        output.out.warn('Server Disconnected!')
        reactor.callLater(.1, self.connect)

    @defer.inlineCallbacks
    def connect(self):
        ''' Continuously tries to connect to server '''
        print 'Trying to connect to server...'
        try:
            yield riffle.portal.connect()
        except:
            reactor.callLater(.1, self.connect)
            defer.returnValue(True)


def main():
    p = argparse.ArgumentParser(description='Paradrop API server running on client')
    p.add_argument('-s', '--settings', help='Overwrite settings, format is "KEY:VALUE"',
                   action='append', type=str, default=[])
    p.add_argument('--development', help='Enable the development environment variables',
                   action='store_true')
    p.add_argument('--config', help='Run as the configuration daemon',
                   action='store_true')
    p.add_argument('--unittest', help="Run the server in unittest mode", action='store_true')
    p.add_argument('--verbose', '-v', help='Enable verbose', action='store_true')
    p.add_argument('--mode', '-m', help='Set the mode to one of [development, production, test, local]',
                   action='store', type=str, default='development')

    # Temporary until the mode=local is hooked up
    p.add_argument('--local', '-l', help='Run on local machine', action='store_true')

    args = p.parse_args()

    # Temp- this should go to nexus (the settings portion of it, at least)
    # Change the confd directories so we can run locally
    if args.local:
        settings.PDCONFD_WRITE_DIR = "/tmp/pdconfd"
        settings.UCI_CONFIG_DIR = "/tmp/config"

<<<<<<< HEAD
    # initialize output. If filepath is set, logs to file.
    # If stealStdio is set intercepts all stderr and stdout and interprets it internally
    # If printToConsole is set (defaults True) all final output is rendered to stdout
    output.out.startLogging(filePath=store.LOG_PATH, stealStdio=False, printToConsole=True)
=======
    # Check for settings to overwrite (MOVE TO NEXUS)
    settings.updateSettings(args.settings)
>>>>>>> 7ac551e2

    # Globally assign the nexus object so anyone else can access it.
    # Sorry, programming gods. If it makes you feel better this class
    # replaces about half a dozen singletons
    nexus.core = Nexus(mode=args.mode)

    if args.config:
        from paradrop.backend import pdconfd

        # Start the configuration daemon
        # pdconfd.main.run_pdconfd()

    else:
        from paradrop.backend import pdconfd
        from paradrop.backend import pdfcd

        # Start the configuration service as a thread
        pdconfd.main.run_thread()

        # Now setup the RESTful API server for Paradrop
        pdfcd.server.setup(args)


if __name__ == "__main__":
    main()<|MERGE_RESOLUTION|>--- conflicted
+++ resolved
@@ -80,15 +80,8 @@
         settings.PDCONFD_WRITE_DIR = "/tmp/pdconfd"
         settings.UCI_CONFIG_DIR = "/tmp/config"
 
-<<<<<<< HEAD
-    # initialize output. If filepath is set, logs to file.
-    # If stealStdio is set intercepts all stderr and stdout and interprets it internally
-    # If printToConsole is set (defaults True) all final output is rendered to stdout
-    output.out.startLogging(filePath=store.LOG_PATH, stealStdio=False, printToConsole=True)
-=======
     # Check for settings to overwrite (MOVE TO NEXUS)
     settings.updateSettings(args.settings)
->>>>>>> 7ac551e2
 
     # Globally assign the nexus object so anyone else can access it.
     # Sorry, programming gods. If it makes you feel better this class
@@ -99,7 +92,7 @@
         from paradrop.backend import pdconfd
 
         # Start the configuration daemon
-        # pdconfd.main.run_pdconfd()
+        pdconfd.main.run_pdconfd()
 
     else:
         from paradrop.backend import pdconfd

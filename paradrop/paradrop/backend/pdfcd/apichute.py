--- conflicted
+++ resolved
@@ -36,7 +36,6 @@
         # For now fake out a create chute message
         update = dict(updateClass='CHUTE', updateType='create',
                       tok=timeint(), pkg=apiPkg, func=self.rest.complete)
-<<<<<<< HEAD
         import datetime
         update.update({
             'from': 'ubuntu', 'name': 'helloworld',
@@ -72,9 +71,6 @@
             }
 
         })
-=======
-        update.update(apiPkg.inputArgs.get('config'))
->>>>>>> e5037fc0
 
         self.rest.configurer.updateList(**update)
 

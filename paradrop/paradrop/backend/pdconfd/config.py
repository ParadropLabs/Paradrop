import heapq
import ipaddress
import os
import string
import subprocess
from pprint import pprint

from pdtools.lib.output import out
from paradrop.lib.utils import pdosq
<<<<<<< HEAD
from paradrop.lib.utils.uci import UCIConfig

CONFIG_DIR = "/etc/config"
=======
from paradrop.lib.utils.output import logPrefix, out
from paradrop.lib.utils.uci import CONFIG_DIR, UCIConfig
>>>>>>> 9ce12880

WRITE_DIR = "/var/run/pdconfd"
""" Directory for daemon configuration files, PID files, etc. """

<<<<<<< HEAD
=======
# Command priorities, lower numbers executed first.
PRIO_CREATE_IFACE = 10
PRIO_CONFIG_IFACE = 20
PRIO_START_DAEMON = 30
PRIO_ADD_IPTABLES = 40
PRIO_DELETE_IFACE = 50
>>>>>>> 9ce12880

def isHexString(data):
    """
    Test if a string contains only hex digits.
    """
    return all(c in string.hexdigits for c in data)

<<<<<<< HEAD
=======
def sortCommands(commands):
    """
    Return a sorted list of prioritized commands.

    The list is actually a heap.  In order to execute the commands in order, it
    is important to use the heappop function.
    """
    result = list()

    # First check to make sure the commands are proper tuples.
    for item in commands:
        if len(item) != 2:
            raise Exception("Command ({}) not a (priority, command) tuple.".format(item))

    n = len(commands)
    for prio, cmd in commands:
        # This math (n * prio + i) ensures that the commands are sorted by
        # priority level first, and by order added within each priority level.
        # This is functionally identical to keeping separate FIFO queues for
        # each priority level.  It is just nicer to deal with a single command
        # queue than a bunch of them.
        i = len(result)
        heapq.heappush(result, (n * prio + i, cmd))

    return result
>>>>>>> 9ce12880

class ConfigObject(object):
    nextId = 0
    typename = None
    options = []

    def __init__(self):
        self.id = ConfigObject.nextId
        ConfigObject.nextId += 1

        self.source = None
        self.name = "s{:08x}".format(self.id)
        self.dependents = set()

    def __hash__(self):
        return hash(self.getTypeAndName())

    def __repr__(self):
        return "{}({}:{}:{})".format(self.__class__.__name__,
                                     self.source, self.typename, self.name)

    def __str__(self):
        return "{}:{}".format(self.typename, self.name)

    def addDependent(self, dep):
        self.dependents.add(dep)

    def commands(self, allConfigs):
        """
        Return a list of commands to execute.

        Each one is a tuple (priority, command).
        """
        return []

    def getTypeAndName(self):
        """
        Return tuple (section type, section name).
        """
        return (self.typename, self.name)

    def lookup(self, allConfigs, sectionType, sectionName, addDependent=True):
        """
        Look up a section by type and name.

        If addDependent is True (default), the current object will be added as
        a dependent of the found section.

        Will raise an exception if the section is not found.
        """
        config = allConfigs[(sectionType, sectionName)]
        if addDependent:
            config.addDependent(self)
        return config

    def undoCommands(self, allConfigs):
        """
        Return a list of commands to execute.

        Each one is a tuple (priority, command).
        """
        return []

    def optionsMatch(self, other):
        """
        Test equality of config sections by comparing option values.
        """
        if not isinstance(other, self.__class__):
            return False
        for opdef in self.options:
            if getattr(self, opdef['name']) != getattr(other, opdef['name']):
                return False
        return True

    @classmethod
    def build(cls, manager, source, name, options):
        """
        Build a config object instance from the UCI section.

        Arguments:
        source -- file containing this configuration section
        name -- name of the configuration section
                If None, a unique name will be generated. 
        options -- dictionary of options loaded from the section
        """
        obj = cls()
        obj.manager = manager
        obj.source = source

        if name is not None:
            obj.name = name

        for opdef in cls.options:
            found = False

            if opdef['type'] == list:
                if "list" in options and opdef['name'] in options['list']:
                    value = options['list'][opdef['name']]
                    found = True
                elif opdef['name'] in options:
                    # Sometimes we expect a list but get a single value instead.
                    # Example:
                    #   ...
                    #   option network 'lan'
                    #   ...
                    # instead of
                    #   ...
                    #   list network 'lan'
                    #   ...
                    value = [options[opdef['name']]]
                    found = True
            elif opdef['type'] == bool:
                if opdef['name'] in options:
                    value = options[opdef['name']] != '0'
                    found = True
            else:
                if opdef['name'] in options:
                    value = opdef['type'](options[opdef['name']])
                    found = True

            if not found:
                if opdef['required']:
                    raise Exception("Missing required option {} in {}:{}:{}".format(
                        opdef['name'], source, cls.typename, name))
                else:
                    value = opdef['default']

            setattr(obj, opdef['name'], value)

        return obj


class ConfigDhcp(ConfigObject):
    typename = "dhcp"

    options = [
        {"name": "interface", "type": str, "required": True, "default": None},
        {"name": "leasetime", "type": str, "required": True, "default": "12h"},
        {"name": "limit", "type": int, "required": True, "default": 150},
        {"name": "start", "type": int, "required": True, "default": 100}
    ]

    def commands(self, allConfigs):
        commands = list()

        # Look up the interface - may fail.
        interface = self.lookup(allConfigs, "interface", self.interface)

        network = ipaddress.IPv4Network(u"{}/{}".format(
            interface.ipaddr, interface.netmask), strict=False)

        # TODO: Error checking!
        firstAddress = network.network_address + self.start
        lastAddress = firstAddress + self.limit

        leaseFile = "{}/dnsmasq-{}.leases".format(
            self.manager.writeDir, self.interface)
        pidFile = "{}/dnsmasq-{}.pid".format(
            self.manager.writeDir, self.interface)
        outputPath = "{}/dnsmasq-{}.conf".format(
            self.manager.writeDir, self.interface)

        with open(outputPath, "w") as outputFile:
            outputFile.write("#" * 80 + "\n")
            outputFile.write("# dnsmasq configuration file generated by pdconfd\n")
            outputFile.write("# Source: {}\n".format(self.source))
            outputFile.write("# Section: config {} {}\n".format(
                ConfigDhcp.typename, self.name))
            outputFile.write("#" * 80 + "\n")
            outputFile.write("interface={}\n".format(interface.ifname))
            outputFile.write("dhcp-range={},{},{}\n".format(
                str(firstAddress), str(lastAddress), self.leasetime))
            outputFile.write("dhcp-leasefile={}\n".format(leaseFile))

<<<<<<< HEAD
        cmd = ["dnsmasq", "--conf-file={}".format(outputPath),
               "--pid-file={}".format(pidFile)]
=======
            # TODO: Bind interfaces allows us to have multiple instances of
            # dnsmasq running, but it would probably be better to have one
            # running and reconfigure it when we want to add or remove
            # interfaces.  It is not very disruptive to reconfigure and restart
            # dnsmasq.
            outputFile.write("except-interface=lo\n")
            outputFile.write("bind-interfaces\n")

        cmd = ["/apps/bin/dnsmasq", "--conf-file={}".format(outputPath),
                "--pid-file={}".format(pidFile)]
        commands.append((PRIO_START_DAEMON, cmd))
>>>>>>> 9ce12880

        self.pidFile = pidFile
        return commands

    def undoCommands(self, allConfigs):
        commands = list()
        try:
            with open(self.pidFile, "r") as inputFile:
                pid = inputFile.read().strip()
            cmd = ["kill", pid]
            commands.append((PRIO_START_DAEMON, cmd))
        except:
            # No pid file --- maybe dnsmasq was not running?
<<<<<<< HEAD
            out.warn("File not found: {}\n".format(
                self.pidFile))
            return []
=======
            out.warn("** {} File not found: {}\n".format(
                logPrefix(), self.pidFile))
        return commands
>>>>>>> 9ce12880


class ConfigInterface(ConfigObject):
    typename = "interface"

    options = [
        {"name": "proto", "type": str, "required": True, "default": None},
        {"name": "ifname", "type": str, "required": True, "default": None},
        {"name": "enabled", "type": bool, "required": False, "default": True},
        {"name": "ipaddr", "type": str, "required": False, "default": None},
        {"name": "netmask", "type": str, "required": False, "default": None}
    ]

    def commands(self, allConfigs):
        commands = list()
        if self.proto == "static":
            cmd = ["ip", "addr", "flush", "dev", self.ifname]
            commands.append((PRIO_CONFIG_IFACE, cmd))

<<<<<<< HEAD
            cmd = ["ip", "addr", "add",
                   "{}/{}".format(self.ipaddr, self.netmask),
                   "dev", self.ifname]
            commands.append(cmd)
=======
            cmd = ["ip", "addr", "add", 
                    "{}/{}".format(self.ipaddr, self.netmask),
                    "dev", self.ifname]
            commands.append((PRIO_CONFIG_IFACE, cmd))
>>>>>>> 9ce12880

            updown = "up" if self.enabled else "down"
            cmd = ["ip", "link", "set", "dev", self.ifname, updown]
            commands.append((PRIO_CONFIG_IFACE, cmd))

        return commands


class ConfigRedirect(ConfigObject):
    typename = "redirect"

    options = [
        {"name": "src", "type": str, "required": False, "default": None},
        {"name": "src_ip", "type": str, "required": False, "default": None},
        {"name": "src_dip", "type": str, "required": False, "default": None},
        {"name": "src_port", "type": str, "required": False, "default": None},
        {"name": "src_dport", "type": str, "required": False, "default": None},
        {"name": "proto", "type": str, "required": True, "default": "tcpudp"},
        {"name": "dest", "type": str, "required": False, "default": None},
        {"name": "dest_ip", "type": str, "required": False, "default": None},
        {"name": "dest_port", "type": str, "required": False, "default": None},
        {"name": "target", "type": str, "required": False, "default": "DNAT"}
    ]

    def __commands_dnat(self, allConfigs, action):
        """
        Generate DNAT iptables rules.
        """
        commands = list()

        src_zone = self.lookup(allConfigs, "zone", self.src)

        # Special cases:
        # None->skip protocol and port arguments,
        # tcpudp->[tcp, udp]
        if self.proto is None:
            protocols = [None]
        elif self.proto == "tcpudp":
            protocols = ["tcp", "udp"]
        else:
            protocols = [self.proto]

        for interface in src_zone.interfaces(allConfigs):
            for proto in protocols:
                cmd = ["iptables", "--table", "nat",
                       action, "PREROUTING",
                       "--in-interface", interface.ifname]

                if self.src_ip is not None:
                    cmd.extend(["--source", self.src_ip])
                if self.src_dip is not None:
                    cmd.extend(["--destination", self.src_dip])
                if proto is not None:
                    cmd.extend(["--proto", proto])
                    if self.src_port is not None:
                        cmd.extend(["--sport", self.src_port])
                    if self.src_dport is not None:
                        cmd.extend(["--dport", self.src_dport])

                if self.dest_ip is not None:
                    if self.dest_port is not None:
                        cmd.extend(["--jump", "DNAT", "--to-destination",
                                    "{}:{}".format(self.dest_ip, self.dest_port)])
                    else:
                        cmd.extend(["--jump", "DNAT", "--to-destination", self.dest_ip])
                elif self.dest_port is not None:
                    cmd.extend(["--jump", "REDIRECT", "--to-port", self.dest_port])

                cmd.extend(["--match", "comment", "--comment",
                            "pdconfd {} {}".format(self.typename, self.name)])

                commands.append((PRIO_ADD_IPTABLES, cmd))

        return commands

    def __commands_snat(self, allConfigs, action):
        """
        Generate SNAT iptables rules.
        """
        commands = list()
        # TODO: implement SNAT rules
        return commands

    def commands(self, allConfigs):
        if self.target == "DNAT":
            commands = self.__commands_dnat(allConfigs, "--insert")
        elif self.target == "SNAT":
            commands = self.__commands_snat(allConfigs, "--insert")
        else:
            commands = list()

        self.manager.forwardingCount += 1
        if self.manager.forwardingCount == 1:
            cmd = ["sysctl", "--write",
<<<<<<< HEAD
                   "net.ipv4.conf.all.forwarding=1"]
            commands.append(cmd)

=======
                    "net.ipv4.conf.all.forwarding=1"]
            commands.append((PRIO_ADD_IPTABLES, cmd))
        
>>>>>>> 9ce12880
        return commands

    def undoCommands(self, allConfigs):
        if self.target == "DNAT":
            commands = self.__commands_dnat(allConfigs, "--delete")
        elif self.target == "SNAT":
            commands = self.__commands_snat(allConfigs, "--delete")
        else:
            commands = list()

        self.manager.forwardingCount -= 1
        if self.manager.forwardingCount == 0:
            cmd = ["sysctl", "--write",
<<<<<<< HEAD
                   "net.ipv4.conf.all.forwarding=0"]
            commands.append(cmd)
=======
                    "net.ipv4.conf.all.forwarding=0"]
            commands.append((PRIO_ADD_IPTABLES, cmd))
>>>>>>> 9ce12880

        return commands


class ConfigWifiDevice(ConfigObject):
    typename = "wifi-device"

    options = [
        {"name": "type", "type": str, "required": True, "default": None},
        {"name": "channel", "type": int, "required": True, "default": 1}
    ]

    def commands(self, allConfigs):
        commands = list()
        return commands


class ConfigWifiIface(ConfigObject):
    typename = "wifi-iface"

    options = [
        {"name": "device", "type": str, "required": True, "default": None},
        {"name": "mode", "type": str, "required": True, "default": "ap"},
        {"name": "ssid", "type": str, "required": True, "default": "Paradrop"},
        {"name": "network", "type": str, "required": True, "default": "lan"},
        {"name": "encryption", "type": str, "required": False, "default": None},
        {"name": "key", "type": str, "required": False, "default": None}
    ]

    def commands(self, allConfigs):
        commands = list()

        if self.mode == "sta":
            # TODO: Implement "sta" mode.

            # We only need to set the channel in "sta" mode.  In "ap" mode,
            # hostapd will take care of it.
            cmd = ["iw", "dev", wifiDevice.name, "set", "channel", str(wifiDevice.channel)]
            commands.append(cmd)

        if self.mode != "ap":
            out.warn("Mode {} not supported\n".format(self.mode))
            raise Exception("WiFi interface mode not supported")

        # Look up the wifi-device section.
        wifiDevice = self.lookup(allConfigs, "wifi-device", self.device)

        # Look up the interface section.
        interface = self.lookup(allConfigs, "interface", self.network)

        if interface.ifname == wifiDevice.name:
            # This interface is using the physical device directly (eg. wlan0).
            self.vifName = None
            ifname = wifiDevice.name
        else:
            # This interface is a virtual one (eg. foo.wlan0 using wlan0).
            self.vifName = interface.ifname
            ifname = self.vifName

            # Command to create the virtual interface.
            cmd = ["iw", "dev", wifiDevice.name, "interface", "add",
                    self.vifName, "type", "__ap"]
            commands.append((PRIO_CREATE_IFACE, cmd))

        outputPath = "{}/hostapd-{}.conf".format(
            self.manager.writeDir, self.name)
        with open(outputPath, "w") as outputFile:
            # Write our informative header block.
            outputFile.write("#" * 80 + "\n")
            outputFile.write("# hostapd configuration file generated by pdconfd\n")
            outputFile.write("# Source: {}\n".format(self.source))
            outputFile.write("# Section: config {} {}\n".format(
                self.typename, self.name))
            outputFile.write("#" * 80 + "\n")

            # Write essential options.
            outputFile.write("interface={}\n".format(ifname))
            outputFile.write("ssid={}\n".format(self.ssid))
            outputFile.write("channel={}\n".format(wifiDevice.channel))

            # Optional encryption options.
            if self.encryption is None or self.encryption == "none":
                pass
            elif self.encryption == "psk2":
                outputFile.write("wpa=1\n")
                # If key is a 64 character hex string, then treat it as the PSK
                # directly, else treat it as a passphrase.
                if len(self.key) == 64 and isHexString(self.key):
                    outputFile.write("wpa_psk={}\n".format(self.key))
                else:
                    outputFile.write("wpa_passphrase={}\n".format(self.key))
            else:
                out.warn("Encryption type {} not supported (supported: none|psk2)".format(
                    self.encryption))
                raise Exception("Encryption type not supported")

        self.pidFile = "{}/hostapd-{}.pid".format(
            self.manager.writeDir, self.name)

        cmd = ["/apps/bin/hostapd", "-P", self.pidFile, "-B", outputPath]
        commands.append((PRIO_START_DAEMON, cmd))

        return commands

    def undoCommands(self, allConfigs):
        commands = list()

        try:
            with open(self.pidFile, "r") as inputFile:
                pid = inputFile.read().strip()
            cmd = ["kill", pid]
            commands.append((PRIO_START_DAEMON, cmd))
        except:
            # No pid file --- maybe it was not running?
<<<<<<< HEAD
            out.warn("File not found: {}\n".format(
                self.pidFile))
            return []
=======
            out.warn("** {} File not found: {}\n".format(
                logPrefix(), self.pidFile))

        # Delete our virtual interface.
        if self.vifName is not None:
            cmd = ["iw", "dev", self.vifName, "del"]
            commands.append((PRIO_DELETE_IFACE, cmd))

        return commands
>>>>>>> 9ce12880


class ConfigZone(ConfigObject):
    typename = "zone"

    options = [
        {"name": "name", "type": str, "required": True, "default": None},
        {"name": "network", "type": list, "required": False, "default": None},
        {"name": "masq", "type": bool, "required": False, "default": False},
        {"name": "input", "type": str, "required": False, "default": "DROP"},
        {"name": "forward", "type": str, "required": False, "default": "DROP"},
        {"name": "output", "type": str, "required": False, "default": "DROP"}
    ]

    def interfaces(self, allConfigs):
        """
        List of interfaces in this zone (generator).
        """
        if self.network is not None:
            for networkName in self.network:
                # Look up the interface - may fail.
                interface = self.lookup(allConfigs, "interface", networkName)
                yield interface

    def __commands_iptables(self, allConfigs, action):
        commands = list()

        if self.masq:
            for interface in self.interfaces(allConfigs):
                cmd = ["iptables", "--table", "nat",
<<<<<<< HEAD
                       action, "POSTROUTING",
                       "--out-interface", interface.ifname,
                       "--jump", "MASQUERADE",
                       "--match", "comment", "--comment",
                       "pdconfd {} {}".format(self.typename, self.name)]
                commands.append(cmd)
=======
                        action, "POSTROUTING",
                        "--out-interface", interface.ifname,
                        "--jump", "MASQUERADE",
                        "--match", "comment", "--comment", 
                        "pdconfd {} {}".format(self.typename, self.name)]
                commands.append((PRIO_ADD_IPTABLES, cmd))
>>>>>>> 9ce12880

        return commands

    def commands(self, allConfigs):
        commands = self.__commands_iptables(allConfigs, "--insert")

        if self.masq:
            self.manager.forwardingCount += 1
            if self.manager.forwardingCount == 1:
                cmd = ["sysctl", "--write",
<<<<<<< HEAD
                       "net.ipv4.conf.all.forwarding=1"]
                commands.append(cmd)

=======
                        "net.ipv4.conf.all.forwarding=1"]
                commands.append((PRIO_ADD_IPTABLES, cmd))
        
>>>>>>> 9ce12880
        return commands

    def undoCommands(self, allConfigs):
        commands = self.__commands_iptables(allConfigs, "--delete")

        if self.masq:
            self.manager.forwardingCount -= 1
            if self.manager.forwardingCount == 0:
                cmd = ["sysctl", "--write",
<<<<<<< HEAD
                       "net.ipv4.conf.all.forwarding=0"]
                commands.append(cmd)
=======
                        "net.ipv4.conf.all.forwarding=0"]
                commands.append((PRIO_ADD_IPTABLES, cmd))
>>>>>>> 9ce12880

        return commands

# Map of type names to the classes that handle them.
configTypeMap = dict()
for cls in ConfigObject.__subclasses__():
    configTypeMap[cls.typename] = cls


def findConfigFiles(search=None):
    """
    Look for and return a list of configuration files.  

    The behavior depends on whether the search argument is a file, a directory,
    or None.

    If search is None, return a list of files in the system config directory.
    If search is a file name (not a path), look for it in the working directory
    first, and the system directory second.  If search is a full path to a
    file, and it exists, then return that file.  If search is a directory,
    return the files in that directory.
    """
    if search is None:
        search = CONFIG_DIR

    files = list()
    if os.path.isfile(search):
        files.append(search)
    elif os.path.isdir(search):
        for fn in os.listdir(search):
            path = "{}/{}".format(search, fn)
            files.append(path)
    else:
        path = "{}/{}".format(CONFIG_DIR, search)
        if os.path.isfile(path):
            files.append(path)

    return files


class ConfigManager(object):

    def __init__(self, writeDir=WRITE_DIR):
        self.writeDir = writeDir

        # Make sure directory exists.
        pdosq.makedirs(writeDir)

        self.currentConfig = dict()
        self.nextSectionId = 0

        # Number of objects requiring IP forwarding.
        # If >0, we need to enable system-wide.
        # If ==0, we can probably disable.
        self.forwardingCount = 0

    def changingSet(self, files):
        """
        Return the sections from the current configuration that may have changed.

        This checks which sections from the current configuration came from
        files in the given file list.  These are sections that may be changed
        or removed when we reload the files.
        """
        out = set()
        files = set(files)
        for config in self.currentConfig.values():
            if config.source in files:
                out.add(config)
        return out

    def execute(self, commands, execute=True):
        # Sort the commands by priority.
        commands = sortCommands(commands)

        while len(commands) > 0:
            prio, cmd = heapq.heappop(commands)
            if execute:
                try:
                    result = subprocess.call(cmd)
                except OSError as e:
                    out.warn('** {} Command "{}" failed\n'.format(
                        logPrefix, " ".join(cmd)))
                    out.exception(logPrefix(), e, True)
            else:
                result = "N/A"
            out.info('-- {} Command (prio {}) "{}" Returned {}\n'.format(
                logPrefix(), prio, " ".join(cmd), result))

    def findMatchingConfig(self, config, byName=False):
        """
        Check the current config for an identical section.

        Returns the matching object or None.
        """
        # First try by name (faster).
        key = config.getTypeAndName()

        if key in self.currentConfig:
            oldConfig = self.currentConfig[key]
            if byName:
                return oldConfig
            if config.optionsMatch(oldConfig):
                return oldConfig

        # Loop over them and check by content.
        for oldConfig in self.currentConfig.values():
            if config.optionsMatch(oldConfig):
                return oldConfig

        return None

    def loadConfig(self, search=None, execute=True):
        """
        Load configuration files and apply changes to the system.

        We process the configuration files in sections.  Each section
        corresponds to an interface, firewall rule, DHCP server instance, etc.
        Each time we reload configuration files after the initial time, we
        check for changes against the current configuration.  Here is the
        decision tree for handling differences in the newly loaded
        configuration vs. the existing configuration:

        Section exists in current config (by type and name)?
         - No -> Add section, apply changes, and stop.
         - Yes -> Continue.
        Section is identical to the one in the current config (by option values)?
         - No -> Revert current section, mark any affected dependents, 
                 add new section, apply changes, and stop.
         - Yes -> Continue.
        Section has not changed but one of its dependencies has?
         - No -> Stop.
         - Yes -> Revert current section, mark any affected dependents,
                  add new section, apply changes, and stop.
        """
        # Map (type, name) -> config
        allConfigs = dict(self.currentConfig)

        # Manage sets of configuration sections.
        # newConfigs: completely new or new versions of existing sections.
        # affectedConfigs: sections that are affected due to dependency changing.
        # undoConfigs: old sections that need to be undone before proceeding.
        newConfigs = set()
        affectedConfigs = set()
        undoConfigs = set()

        # Final list of commands to execute.
        commands = list()

        files = findConfigFiles(search)

        # We will remove things from this set as we find them in the new
        # configuration files.  Anything that remains at the end must have been
        # deleted from its source file.
        deletionSet = self.changingSet(files)

        for config in self.readConfig(files):
            # Check if the section already exists in identical form
            # in our current configuration.
            matchByContent = self.findMatchingConfig(config, byName=False)
            matchByName = self.findMatchingConfig(config, byName=True)

            # If we found anything that matches, then the existing config
            # section should not be deleted.
            if matchByContent in deletionSet:
                deletionSet.remove(matchByContent)
            if matchByName in deletionSet:
                deletionSet.remove(matchByName)

            # If an existing section is identical (in content), we have
            # no new work to do for this section.
            if matchByContent is None:
                if matchByName is not None:
                    # Old section will need to be undone appropriately.
                    undoConfigs.add(matchByName)

                    # Keep track of sections that may be affected by this
                    # one's change.
                    affectedConfigs.update(matchByName.dependents)

                # If it did not exist or is different, add it to our queue
                # of sections to execute.
                newConfigs.add(config)
                allConfigs[config.getTypeAndName()] = config

        # Items from the deletion set should be deleted from memory as well as
        # have their changes undone.
        for config in deletionSet:
            del allConfigs[config.getTypeAndName()]
            undoConfigs.add(config)

        # Generate list of commands to implement configuration.
        for config in affectedConfigs:
            commands.extend(config.undoCommands(self.currentConfig))
        for config in undoConfigs:
            commands.extend(config.undoCommands(self.currentConfig))
        for config in newConfigs:
            commands.extend(config.commands(allConfigs))
        for config in affectedConfigs:
            commands.extend(config.commands(allConfigs))

        # Finally, execute the commands.
        self.execute(commands, execute)

        self.currentConfig = allConfigs
        return True

    def readConfig(self, files):
        """
        Load configuration files and return configuration objects.

        This method only loads the configuration files without making any
        changes to the system and returns configuration objects as a generator.
        """
        # Keep track of headers (section type and name) that have been
        # processed so far.  The dictionary maps them to filename, so that we
        # can print a useful warning message about duplicates.
        usedHeaders = dict()

        for fn in files:
            out.info("Reading file {}\n".format(fn))

            uci = UCIConfig(fn)
            config = uci.readConfig()

            for section, options in config:
                # Sections differ in where they put the name, if they have one.
                if "name" in section:
                    name = section['name']
                elif "name" in options:
                    name = options['name']
                else:
                    name = None

                try:
                    cls = configTypeMap[section['type']]
                except:
                    out.warn("Unsupported section type {} in {}\n".format(
                        section['type'], fn))
                    continue

                try:
                    obj = cls.build(self, fn, name, options)
                except:
                    out.warn("Error building object from section {}:{} in {}\n".format(
                        section['type'], name, fn))
                    continue

                key = obj.getTypeAndName()
                if key in usedHeaders:
                    out.warn("Section {}:{} from {} overrides section in {}\n".format(
                        section['type'], name, fn, usedHeaders[key]))
                usedHeaders[key] = fn

                yield obj

    def unload(self, execute=True):
        commands = list()

        for config in self.currentConfig.values():
            commands.extend(config.undoCommands(self.currentConfig))

        # Finally, execute the commands.
        self.execute(commands, execute)

        self.currentConfig = dict()
        return True

if __name__ == "__main__":
    manager = ConfigManager(writeDir="/tmp")
    print("Loading configuration files:")
    manager.loadConfig(execute=False)
    print("\nReloading configuration files:")
    manager.loadConfig(execute=False)
    print("\nUnloading configuration files:")
    manager.unload(execute=False)<|MERGE_RESOLUTION|>--- conflicted
+++ resolved
@@ -7,27 +7,19 @@
 
 from pdtools.lib.output import out
 from paradrop.lib.utils import pdosq
-<<<<<<< HEAD
-from paradrop.lib.utils.uci import UCIConfig
-
-CONFIG_DIR = "/etc/config"
-=======
-from paradrop.lib.utils.output import logPrefix, out
+
 from paradrop.lib.utils.uci import CONFIG_DIR, UCIConfig
->>>>>>> 9ce12880
 
 WRITE_DIR = "/var/run/pdconfd"
 """ Directory for daemon configuration files, PID files, etc. """
 
-<<<<<<< HEAD
-=======
+
 # Command priorities, lower numbers executed first.
 PRIO_CREATE_IFACE = 10
 PRIO_CONFIG_IFACE = 20
 PRIO_START_DAEMON = 30
 PRIO_ADD_IPTABLES = 40
 PRIO_DELETE_IFACE = 50
->>>>>>> 9ce12880
 
 def isHexString(data):
     """
@@ -35,8 +27,7 @@
     """
     return all(c in string.hexdigits for c in data)
 
-<<<<<<< HEAD
-=======
+
 def sortCommands(commands):
     """
     Return a sorted list of prioritized commands.
@@ -62,7 +53,6 @@
         heapq.heappush(result, (n * prio + i, cmd))
 
     return result
->>>>>>> 9ce12880
 
 class ConfigObject(object):
     nextId = 0
@@ -237,10 +227,6 @@
                 str(firstAddress), str(lastAddress), self.leasetime))
             outputFile.write("dhcp-leasefile={}\n".format(leaseFile))
 
-<<<<<<< HEAD
-        cmd = ["dnsmasq", "--conf-file={}".format(outputPath),
-               "--pid-file={}".format(pidFile)]
-=======
             # TODO: Bind interfaces allows us to have multiple instances of
             # dnsmasq running, but it would probably be better to have one
             # running and reconfigure it when we want to add or remove
@@ -252,7 +238,6 @@
         cmd = ["/apps/bin/dnsmasq", "--conf-file={}".format(outputPath),
                 "--pid-file={}".format(pidFile)]
         commands.append((PRIO_START_DAEMON, cmd))
->>>>>>> 9ce12880
 
         self.pidFile = pidFile
         return commands
@@ -266,15 +251,11 @@
             commands.append((PRIO_START_DAEMON, cmd))
         except:
             # No pid file --- maybe dnsmasq was not running?
-<<<<<<< HEAD
             out.warn("File not found: {}\n".format(
                 self.pidFile))
             return []
-=======
-            out.warn("** {} File not found: {}\n".format(
-                logPrefix(), self.pidFile))
-        return commands
->>>>>>> 9ce12880
+
+        return commands
 
 
 class ConfigInterface(ConfigObject):
@@ -294,17 +275,10 @@
             cmd = ["ip", "addr", "flush", "dev", self.ifname]
             commands.append((PRIO_CONFIG_IFACE, cmd))
 
-<<<<<<< HEAD
-            cmd = ["ip", "addr", "add",
-                   "{}/{}".format(self.ipaddr, self.netmask),
-                   "dev", self.ifname]
-            commands.append(cmd)
-=======
             cmd = ["ip", "addr", "add", 
                     "{}/{}".format(self.ipaddr, self.netmask),
                     "dev", self.ifname]
             commands.append((PRIO_CONFIG_IFACE, cmd))
->>>>>>> 9ce12880
 
             updown = "up" if self.enabled else "down"
             cmd = ["ip", "link", "set", "dev", self.ifname, updown]
@@ -399,15 +373,9 @@
         self.manager.forwardingCount += 1
         if self.manager.forwardingCount == 1:
             cmd = ["sysctl", "--write",
-<<<<<<< HEAD
-                   "net.ipv4.conf.all.forwarding=1"]
-            commands.append(cmd)
-
-=======
                     "net.ipv4.conf.all.forwarding=1"]
             commands.append((PRIO_ADD_IPTABLES, cmd))
         
->>>>>>> 9ce12880
         return commands
 
     def undoCommands(self, allConfigs):
@@ -421,13 +389,8 @@
         self.manager.forwardingCount -= 1
         if self.manager.forwardingCount == 0:
             cmd = ["sysctl", "--write",
-<<<<<<< HEAD
-                   "net.ipv4.conf.all.forwarding=0"]
-            commands.append(cmd)
-=======
                     "net.ipv4.conf.all.forwarding=0"]
             commands.append((PRIO_ADD_IPTABLES, cmd))
->>>>>>> 9ce12880
 
         return commands
 
@@ -542,13 +505,9 @@
             commands.append((PRIO_START_DAEMON, cmd))
         except:
             # No pid file --- maybe it was not running?
-<<<<<<< HEAD
             out.warn("File not found: {}\n".format(
                 self.pidFile))
-            return []
-=======
-            out.warn("** {} File not found: {}\n".format(
-                logPrefix(), self.pidFile))
+
 
         # Delete our virtual interface.
         if self.vifName is not None:
@@ -556,7 +515,6 @@
             commands.append((PRIO_DELETE_IFACE, cmd))
 
         return commands
->>>>>>> 9ce12880
 
 
 class ConfigZone(ConfigObject):
@@ -587,21 +545,12 @@
         if self.masq:
             for interface in self.interfaces(allConfigs):
                 cmd = ["iptables", "--table", "nat",
-<<<<<<< HEAD
-                       action, "POSTROUTING",
-                       "--out-interface", interface.ifname,
-                       "--jump", "MASQUERADE",
-                       "--match", "comment", "--comment",
-                       "pdconfd {} {}".format(self.typename, self.name)]
-                commands.append(cmd)
-=======
                         action, "POSTROUTING",
                         "--out-interface", interface.ifname,
                         "--jump", "MASQUERADE",
                         "--match", "comment", "--comment", 
                         "pdconfd {} {}".format(self.typename, self.name)]
                 commands.append((PRIO_ADD_IPTABLES, cmd))
->>>>>>> 9ce12880
 
         return commands
 
@@ -612,15 +561,9 @@
             self.manager.forwardingCount += 1
             if self.manager.forwardingCount == 1:
                 cmd = ["sysctl", "--write",
-<<<<<<< HEAD
-                       "net.ipv4.conf.all.forwarding=1"]
-                commands.append(cmd)
-
-=======
                         "net.ipv4.conf.all.forwarding=1"]
                 commands.append((PRIO_ADD_IPTABLES, cmd))
         
->>>>>>> 9ce12880
         return commands
 
     def undoCommands(self, allConfigs):
@@ -630,14 +573,8 @@
             self.manager.forwardingCount -= 1
             if self.manager.forwardingCount == 0:
                 cmd = ["sysctl", "--write",
-<<<<<<< HEAD
                        "net.ipv4.conf.all.forwarding=0"]
                 commands.append(cmd)
-=======
-                        "net.ipv4.conf.all.forwarding=0"]
-                commands.append((PRIO_ADD_IPTABLES, cmd))
->>>>>>> 9ce12880
-
         return commands
 
 # Map of type names to the classes that handle them.

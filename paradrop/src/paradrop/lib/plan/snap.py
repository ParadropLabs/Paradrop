###################################################################
# Copyright 2013-2016 All Rights Reserved
# Authors: The Paradrop Team
###################################################################

"""
This module generates update plans for a snap operation.
"""

from paradrop.base.output import out
from paradrop.lib.config import snap
from . import plangraph


def generatePlans(update):
    out.verbose("%r\n" % (update))

<<<<<<< HEAD
    # Check if requested version is already installed.
    update.plans.addPlans(plangraph.SNAP_CHECK_VERSION,
                          (snap.checkVersion, ))

    # Begin installation of the snap - makes a call to pdinstall.
    update.plans.addPlans(plangraph.SNAP_INSTALL,
                          (snap.beginInstall, ))
=======
    update.plans.addPlans(plangraph.SNAP_INSTALL,
                          (config.snap.updateSnap, ))
>>>>>>> b4993320
<|MERGE_RESOLUTION|>--- conflicted
+++ resolved
@@ -15,15 +15,5 @@
 def generatePlans(update):
     out.verbose("%r\n" % (update))
 
-<<<<<<< HEAD
-    # Check if requested version is already installed.
-    update.plans.addPlans(plangraph.SNAP_CHECK_VERSION,
-                          (snap.checkVersion, ))
-
-    # Begin installation of the snap - makes a call to pdinstall.
     update.plans.addPlans(plangraph.SNAP_INSTALL,
-                          (snap.beginInstall, ))
-=======
-    update.plans.addPlans(plangraph.SNAP_INSTALL,
-                          (config.snap.updateSnap, ))
->>>>>>> b4993320
+                          (config.snap.updateSnap, ))
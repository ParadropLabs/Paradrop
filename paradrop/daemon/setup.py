--- conflicted
+++ resolved
@@ -26,14 +26,9 @@
         'pulsectl==17.12.2',
         'pycurl',
         'PyJWT==1.6.4',
-<<<<<<< HEAD
         'PyYAML==5.1',
         'requests==2.21.0',
         'ruamel.ordereddict==0.4.13',
-=======
-        'PyYAML==3.13',
-        'requests>=2.20.0',
->>>>>>> 98fdc196
         'ruamel.yaml==0.15.60',
         'service_identity==17.0.0',
         'six>=1.10.0',

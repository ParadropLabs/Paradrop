--- conflicted
+++ resolved
@@ -78,23 +78,6 @@
     """
     Get list of active ZeroTier networks.
     """
-<<<<<<< HEAD
-    try:
-        conn = httplib.HTTPConnection("localhost", 9993)
-        path = "/network"
-        headers = {
-            "X-ZT1-Auth": get_auth_token()
-        }
-        conn.request("GET", path, "", headers)
-        res = conn.getresponse()
-        data = json.loads(res.read())
-    except:
-        if ignore_error:
-            out.info("An error occurred reading ZeroTier networks.")
-            return []
-        else:
-            raise
-=======
     auth_token = get_auth_token()
     if auth_token is None:
         return []
@@ -107,7 +90,6 @@
     conn.request("GET", path, "", headers)
     res = conn.getresponse()
     data = json.loads(res.read())
->>>>>>> 51265bb4
 
     # nwid field is deprecated, so make sure id field exists.
     for network in data:

'''
I know this is confusing naming, this is a temp fix
'''

from setuptools import setup, find_packages

setup(
    name="pdtools",
    version="0.1.54",
    author="Paradrop Labs",
    description="Paradrop deployment and build tools",
    install_requires=[
        'bcrypt>=2.0.0',
        'cffi>=1.1.2',
        'colorama>=0.3.3',
        'docopt>=0.6.2',
<<<<<<< HEAD
        'enum34>=1.0.0',
=======
>>>>>>> 7ac551e2
        'pyyaml>=3.11',
        'requests>=2.7.0',
        'service-identity>=14.0.0',
        'twisted>=14.2',
        'enum34',
        'smokesignal>=0.7.0'
    ],

    packages=find_packages(),

    entry_points={
        'console_scripts': [
            'paradrop=pdtools.main:main',
        ],
    },
)<|MERGE_RESOLUTION|>--- conflicted
+++ resolved
@@ -14,10 +14,6 @@
         'cffi>=1.1.2',
         'colorama>=0.3.3',
         'docopt>=0.6.2',
-<<<<<<< HEAD
-        'enum34>=1.0.0',
-=======
->>>>>>> 7ac551e2
         'pyyaml>=3.11',
         'requests>=2.7.0',
         'service-identity>=14.0.0',

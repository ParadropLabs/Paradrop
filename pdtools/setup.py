--- conflicted
+++ resolved
@@ -13,17 +13,11 @@
         'docopt>=0.6.2',
         'requests>=2.7.0',
         'twisted>=14.2',
-<<<<<<< HEAD
-        'bcrypt',
-        'service-identity',
-        'colorama',
-        'pyyaml','enum'
-=======
         'bcrypt>=2.0.0',
         'service-identity>=14.0.0',
         'colorama>=0.3.3',
-        'pyyaml>=3.11'
->>>>>>> dfa5383f
+        'pyyaml>=3.11',
+        'enum>=0.4.4'
     ],
 
     packages=find_packages(),

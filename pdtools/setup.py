--- conflicted
+++ resolved
@@ -6,11 +6,7 @@
 
 setup(
     name="pdtools",
-<<<<<<< HEAD
-    version="0.1.47",
-=======
-    version="0.1.45",
->>>>>>> 824d2689
+    version="0.1.48",
     author="Paradrop Labs",
     description="Paradrop deployment and build tools",
     install_requires=[
@@ -18,17 +14,12 @@
         'cffi>=1.1.2',
         'colorama>=0.3.3',
         'docopt>=0.6.2',
+        'enum>=0.4.4',
+        'enum34>=1.0.0',
         'pyyaml>=3.11',
         'requests>=2.7.0',
         'service-identity>=14.0.0',
-<<<<<<< HEAD
         'twisted>=14.2'
-=======
-        'colorama>=0.3.3',
-        'pyyaml>=3.11',
-        'enum>=0.4.4',
-        'enum34>=1.0.0'
->>>>>>> 824d2689
     ],
 
     packages=find_packages(),

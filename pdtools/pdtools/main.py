--- conflicted
+++ resolved
@@ -30,10 +30,6 @@
 from pdtools.coms import routers, general, server
 from pdtools.lib.store import store
 
-<<<<<<< HEAD
-
-=======
->>>>>>> 7ac551e2
 # SERVER_HOST = 'paradrop.io'
 SERVER_HOST = 'localhost'
 SERVER_PORT = 8015  # this is the vanilla server port, not the riffle one
@@ -102,17 +98,10 @@
 logsDoc = """
 usage: 
     paradrop logs <name>
-<<<<<<< HEAD
-
-options:
-   -v, --verbose    Show verbose internal output       
-
-=======
-
-options:
-   -v, --verbose    Show verbose internal output       
-
->>>>>>> 7ac551e2
+
+options:
+   -v, --verbose    Show verbose internal output       
+
     
 Displays the logs for the provided resource. The resource, commonly a router, 
 must be online.

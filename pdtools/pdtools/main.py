--- conflicted
+++ resolved
@@ -34,11 +34,11 @@
 
 SERVER_HOST = 'paradrop.io'
 # SERVER_HOST = 'localhost'
-<<<<<<< HEAD
+<< << << < HEAD
 SERVER_PORT = 8015  # this is the vanilla server port, not the riffle one
-=======
+== == == =
 SERVER_PORT = 8015
->>>>>>> 6a44fe9b
+>>>>>> > danger
 
 
 rootDoc = """
@@ -125,11 +125,6 @@
 def routerMenu():
     args = docopt(routerDoc, options_first=False)
 
-<<<<<<< HEAD
-    checkLoggedIn()
-    
-=======
->>>>>>> 6a44fe9b
     if args['provision']:
         return routers.provisionRouter(args['<name>'], args['<host>'], args['<port>'])
 

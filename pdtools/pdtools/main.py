--- conflicted
+++ resolved
@@ -30,13 +30,7 @@
 
 def main():
     # For now, don't grab STDIO and don't write random log noise to conosle
-<<<<<<< HEAD
-    # output.out.startLogging()
-    output.out.stealStdio(False)
-    output.out.logToConsole(False)
-=======
     output.out.startLogging(stealStdio=False, printToConsole=False)
->>>>>>> 7fae0d4e
 
     args = docopt(__doc__, version='Paradrop build tools v0.1')
 

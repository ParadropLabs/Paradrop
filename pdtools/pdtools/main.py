--- conflicted
+++ resolved
@@ -16,11 +16,13 @@
 """
 
 
+from docopt import docopt
+import requests
+import json
+import yaml
+import urllib
 
-from docopt import docopt
-import requests, json, yaml, urllib
-from pdtools.lib.utils import pdutils
-
+from pdtools.lib import pdutils
 from pdtools.coms.client import RpcClient
 
 from twisted.internet import reactor
@@ -62,18 +64,18 @@
     Take a local config yaml file and launch chute of given host with pdfcd running on specified port.
     '''
 
-    #Read local yaml into a config_json to send via post request
+    # Read local yaml into a config_json to send via post request
     with open(config, 'r') as stream:
         config_json = yaml.load(stream)
         config_json['date'] = config_json['date'].isoformat()
 
-    #Verify the config provided in some way.
-    cfg_verf=pdutils.check(config_json, dict,  {'dockerfile': dict, 'name': str, 'owner': str, 'host_config': dict})
+    # Verify the config provided in some way.
+    cfg_verf = pdutils.check(config_json, dict, {'dockerfile': dict, 'name': str, 'owner': str, 'host_config': dict})
     if cfg_verf:
         print 'ERROR: ' + cfg_verf
         return
 
-    #Only allowed one way to provide a dockerfile order is local, remote, inline
+    # Only allowed one way to provide a dockerfile order is local, remote, inline
     if 'local' in config_json['dockerfile']:
         with open(config_json['dockerfile']['local'], 'r') as stream:
             config_json['dockerfile'] = stream.read()
@@ -100,6 +102,7 @@
             except ValueError as e:
                 print line
 
+
 def deleteChute(host, port, name):
     '''
     Remove chute with given name from host with pdfcd running on specified port.
@@ -115,6 +118,7 @@
         print res.get('message')
     else:
         print 'ERROR: Failed to delete chute.(' + urllib.unquote(str(res.get('message'))) + ')'
+
 
 def stopChute(host, port, name):
     '''
@@ -132,7 +136,24 @@
     else:
         print 'ERROR: Failed to stop chute.(' + urllib.unquote(str(res.get('message'))) + ')'
 
-<<<<<<< HEAD
+
+def startChute(host, port, name):
+    '''
+    Start chute with given name from host with pdfcd running on specified port.
+    '''
+
+    print 'Starting chute...'
+
+    params = {'name': name}
+    r = requests.post('http://' + host + ':' + str(port) + '/v1/chute/start', data=json.dumps(params))
+
+    res = json.loads(r._content)
+    if res.get('success'):
+        print res.get('message')
+    else:
+        print 'ERROR: Failed to start chute.(' + urllib.unquote(str(res.get('message'))) + ')'
+
+
 def logs(host, port):
     '''
     Connect to the named router.
@@ -148,23 +169,6 @@
     RpcClient(host, port, 'internal').echo('Hello!').addCallbacks(printSuccess, printFailure).addBoth(killReactor)
     reactor.run()
 
-=======
-def startChute(host, port, name):
-    '''
-    Start chute with given name from host with pdfcd running on specified port.
-    '''
-
-    print 'Starting chute...'
-
-    params = {'name': name}
-    r = requests.post('http://' + host + ':' + str(port) + '/v1/chute/start', data=json.dumps(params))
-
-    res = json.loads(r._content)
-    if res.get('success'):
-        print res.get('message')
-    else:
-        print 'ERROR: Failed to start chute.(' + urllib.unquote(str(res.get('message'))) + ')'
->>>>>>> a267e9b1
 
 def installParadrop():
     ''' Testing method. Install paradrop, snappy, etc onto SD card '''

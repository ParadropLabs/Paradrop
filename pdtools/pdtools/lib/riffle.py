'''
Riffle- "A segment of stream where the flow is shallower and more turbulent."

Riffle is concerned with abstracting persistent TCP/TLS connections. Exhaustively, 
riffle is a deferred RPC protocol over TLS based on twisted.pb.PerspectiveBroker that uses Avatars 
automagically created from self-signed SSL keys. 

Conceptually, there are three important parts:
    - interacting with remote clients through RPC 
    - managing persistent connections
    - connecting or listening for Riffle connections

More to follow. 
'''

from twisted.python.filepath import FilePath
from twisted.internet.endpoints import SSL4ServerEndpoint
from twisted.internet.task import react
from twisted.internet import reactor
from twisted.internet import defer
from twisted.spread import pb
from twisted.cred import portal as twistedPortal
from twisted.internet.endpoints import SSL4ClientEndpoint
from twisted.internet.ssl import PrivateCertificate, Certificate, optionsForClientTLS
from twisted.protocols.policies import TimeoutMixin
from twisted.internet.protocol import Protocol
from zope.interface import implements

<<<<<<< HEAD
from pdtools.lib.output import out
from pdtools.lib.exceptions import *
=======
import smokesignal

from pdtools.lib.output import out
from pdtools.lib.exceptions import *

>>>>>>> 7ac551e2

DEFAULT_PORT = 8016
TIMEOUT = 5  # seconds to try for a connection

############################################################
# Portal and Utility methods
############################################################


class Portal(twistedPortal.Portal):

    '''
    This is a portal for bi-directional communication between two parites. Both sides
    must have set up a portal in order to initiate communication. 

    Portals assign incoming connections to Realm objects based on the name assigned
    to the remote connection. Realms create avatars and return them across the wire. 

    Do not instantiate more than one portal-- don't instantiate it at all, actually.
    When serving or connecting, the global portal object in this class holds *all* 
    active connections.

    There are three instances where you may need to interact with the portal
        - initialization: set matchers and realms
        - access: find the connection with the given name or type
        - callback: assignable callbacks called when a new connection is made
            (Under consideration)
    '''

    def __init__(self):
        self.realms = {}
        self.host, self.port = 'localhost', DEFAULT_PORT

        self.certCa = None
        self.keyPrivate = None
        self.keyPublic = None

    def open(self, port=None, cert=None):
        '''
        Listen for connections on the given port. 
        '''
        port = port if port else self.port
        cert = cert if cert else self.certCa

        ca = Certificate.loadPEM(cert)
        myCertificate = PrivateCertificate.loadPEM(cert)

        SSL4ServerEndpoint(reactor, port, myCertificate.options(ca)).listen(RiffleServerFactory(self))

    @defer.inlineCallbacks
    def connect(self, host=None, port=None, cert=None, key=None):
        '''
        Connect to another portal somewhere. If retry is set, will attempt to reconnect
        with the target continuously. As of the time of this writing, you cannot stop a 
        polling connection without taking down the portal.

        :param retry: continuously attempt to connect on drops or rejections
        :type retry: bool.
        '''

        host = host if host else self.host
        port = port if port else self.port
        cert = cert if cert else self.certCa
        key = key if key else self.keyPrivate  # ???

        # the first term is the name the server is using in the cert (for now)
        ctx = optionsForClientTLS(u"pds.production", Certificate.loadPEM(cert), PrivateCertificate.loadPEM(key))

        factory = RiffleClientFactory()
        SSL4ClientEndpoint(reactor, host, port, ctx,).connect(factory)

        avatar = yield factory.login(self)

        defer.returnValue(Levy(avatar))

    def close(self):
        '''
        Close all connections in all realms. Stop all polling connections.
        '''

        out.info("Portal closing all connections")

        for k, v in self.realms.iteritems():
            for c in v.connections:
                c.destroy()

    def addRealm(self, matcher, realm):
        '''
        Add a realm to this portal with its corresponding matcher. This can be done after
        the portal has been opened.

        :param realm: the realm object that will handle the incoming connections
        :type realm: riffle.Realm
        :param matcher: an re matcher object that tests presented domain names for incoming clients
        :type matcher: re.matcher
        '''
        self.realms[matcher] = realm

    def findRealm(self, credential):
        '''
        Find the appropriate realm for the given credential. Matches are found using
        re filters. 
        '''

        for k, v in self.realms.iteritems():
            if k.match(credential):
                return v

        raise KeyError("No matcher was found to handle ", credential)

    def getRealm(self, matcher):
        '''
        Returns a realm based on a broad query for realm types.
        '''
        return self.realms[matcher]

    def login(self, credentials, mind):
        # print 'Login request from ' + credentials
        target = self.findRealm(credentials)
        return target.requestAvatar(credentials, mind)

    def partialLogin(self, credentials):
        '''
        Clients send servers their representations before the server gives the client 
        its 'mind' object. This call returns the correct representation for the server
        *without* the mind object. Does not add the avatar to a realm. 
        '''
        target = self.findRealm(credentials)
        return target.requestPartialAvatar(credentials)

    def connectionForName(self, credentials):
        '''
        Find the connection that has the given credentials.

        :param credentials: object to query for
        :type credentials: str.
        :return: the connection avatar or None
        '''

        r = self.findRealm(credentials)

        for c in r.connections:
            if c.name == credentials:
                return c

        return None

portal = Portal()


def dumpRealms(portal=portal):
    s = 'Dumping all connections\n'

    for k, v in portal.realms.iteritems():
        s += '\tRealm: %s\n' % v.avatar.__name__

        for c in v.connections:
            s += '\t\t%s\n' % c.name

    print s


############################################################
# Realms, Avatars, and Levies
############################################################

class Realm:

    '''
    Wraps a type of avatar and all connections for that avatar type.

    Broadcasts chanes in connection using smokesignals: a publish/subscribe 
    library. Each realm broadcasts using its assigned avatar class (the class
    that new connections are assigend as perspectives.)

    For example, consider a user connecting to a server. The server declares a subclass
    of RifflePerspective called 'UserPerspective.' Another module wants to be alerted of 
    new user connections and disconnections.

    In external module:
        def newUser(avatar, realm):
            print 'A new user connected!

        def userLost(avatar, realm):
            print 'User went away :('

        smokesignal.on('UserPerspectiveConnected', newUser)
        smokesignal.on('UserPerspectiveDisconnected', userLost)

    The method will be called with the connection in question and this realm.

    Note: the connection will already be down when the second call comes in. 
    '''

    implements(twistedPortal.IRealm)

    def __init__(self, avatar):
        self.avatar = avatar
        self.connections = set()

    @defer.inlineCallbacks
    def requestAvatar(self, avatarID, mind):
        '''
        Returns an instance of the appropriate avatar. Asks the avatar to perform 
        any needed initialization (which should be a deferred)
        '''

        avatar = yield self.avatar(avatarID, self)
        self.attach(avatar, mind)

        # Testing different methods of disconnecting the avatars
        def d(a=avatar):
            # print 'Detaching from mind'
            a.detached(mind)

        defer.returnValue((avatar, d))

    def attach(self, avatar, mind):
        '''
        Completes the riffle association by attaching the avatar to its remote, adding
        it to the pool of connection stored here, and broadcasting the new connection.

        To listen for this 
        '''

        avatar.attached(mind)
        self.connections.add(avatar)
        out.info('Connected: ' + avatar.name)
        smokesignal.emit('%sConnected' % self.avatar.__name__, avatar, self)

    def requestPartialAvatar(self, avatarID):
        return self.avatar(avatarID, self)

    def connectionClosed(self, avatar):
        out.info('Disconnected: ' + str(avatar.name))
        smokesignal.emit('%sDisconnected' % self.avatar.__name__, avatar, self)
        self.connections.remove(avatar)


class Levy(object):

    ''' Wraps a remote object reference to allow getattr magic '''

    def __init__(self, remote):
        self.remote = remote

    def __getattr__(self, item):
        def wrap(*args):
            return self.remote.callRemote(item, *args).addCallbacks(self.printValue, self.printError)

        return wrap

    # def __repr__(self):
    #     return 'Levy wrapping:\n\t' + repr(self.remote)

    def printValue(self, value):
        # out.verbose('Call success: ' + str(value))
        return value

    def printError(self, error):
        out.warn('Default riffle error trap: ' + str(error))


class RifflePerspective(pb.Avatar):

    def __init__(self, name, realm):
        self.name = name
        self.realm = realm
        self.remote = None

    @defer.inlineCallbacks
    def initialize(self):
        '''
        An initialization method that may hit the database or perform other model
        related tasks needed to initialize this avatar. This method is meant to be subclassed. 

        NEVER make riffle calls here. There is no guarantee
        the other end of the connection is finished loading by the time this end of the connection
        is. Register for portal callbacks instead: this is a model and init method.
        '''
        yield

    def destroy(self):
        '''
        Dealloc and destroy. This is most likely called for Bad Reasons, 
        but for now its a catch all for all dealloc. 

        TODO: drop the connection (from twisted's perspective)
        '''
        pass

    @defer.inlineCallbacks
    def perspective_handshake(self):
        '''
        Utility method. Called when both ends of the connection have come online. 
        Only purpose is to call the initialize method.

        Note: malicious endpoints can easily call this repeatedly. Add a check 
        to ensure init is only called once. 
        '''
        yield self.initialize()

    def attached(self, mind):
        self.remote = Levy(mind)

    def detached(self, mind):
        self.destroy()
        self.remote = None
        self.realm.connectionClosed(self)

    def perspective_echo(self, arg):
        print 'Echo from %s: "%s"' % (self.name, arg)
        return arg


class RiffleReferencable(pb.Referenceable):

    def __init__(self, name, realm):
        self.name = name

    def connected(self, perspective):
        ''' Called when a remote user gains access to this object. Must save a reference '''
        self.perspective = perspective


class RiffleViewable(pb.Viewable):

    def view_doFoo(self, perspective, arg1, arg2):
        print 'Do Foo!', perspective, arg1, arg2
        return 'Done'


############################################################
# Perspective Broker Monkey Patches
############################################################

<<<<<<< HEAD
# class _RiffleBroker(pb.Broker):

#     def connectionLost(self, reason):
#         '''
#         This triggers many times, but the reason its here now is to
#         detect invalid certs. Without the print statement, the client isnt warned. This is a
#         todo item.
#         '''
#         print 'Connection Lost!', reason
#         return pb.Broker.connectionLost(self, reason)


from twisted.protocols.policies import TimeoutMixin
from twisted.internet.protocol import Protocol


class RiffleClientFactory(pb.PBClientFactory, TimeoutMixin):

    def login(self, portal):
        self.d = self.login2(portal)
        return self.d

    @defer.inlineCallbacks
    def login2(self, portal):
        # Have to add connection to the portal
=======
class RiffleClientFactory(pb.PBClientFactory, TimeoutMixin):

    def login(self, portal):
        self.d = self.login2(portal)
        return self.d

    @defer.inlineCallbacks
    def login2(self, portal):
>>>>>>> 7ac551e2
        self.portal = portal

        # Returns a _RifflePortalWrapper remote reference. Set a timeout
        # in case the connection is down
        self.setTimeout(TIMEOUT)
        root = yield self.getRootObject()

        # Reset the timeout, indicating we've made the connection and are done waiting
        self.setTimeout(None)

        # Extract the name from credentials
        peerCertificate = Certificate.peerFromTransport(self._broker.transport)
        pdid = peerCertificate.getSubject().commonName.decode('utf-8')

        # Returns the server's avatar based on the client's interpretation
        # 'other' is the other end of the connection.
        other = self.portal.partialLogin(pdid)

        # Convert to remote referentiable for transmission
        referencibleOther = pb.AsReferenceable(other, "perspective")

        # Here is the problem. The login call triggers the init call, and that
        # starts the chain of riffle callbacks, but this object won't be back in time by then!

        # Avatar is the remotely described API object
        avatar = yield root.callRemote('login', referencibleOther)
        other.remote = Levy(avatar)

        # This is absolutely not needed. The point of this method is to registers
        # the new connections with the portal, but we already have all the pieces.
        # a, b = yield self.portal.login(pdid, avatar)

        # tttteeeemmmpppppoooorrraaaarrryyy
        realm = self.portal.findRealm(pdid)
        realm.attach(other, avatar)

        avatar.callRemote('handshake')
        other.perspective_handshake()

        defer.returnValue(avatar)

    def timeoutConnection(self):
        out.warn('Connection has timed out!')
        self.d.errback(RiffleError("The remote connection is unavailable."))


class RiffleServerFactory(pb.PBServerFactory):

    # protocol = _RiffleBroker

    def __init__(self, portal):
        pb.PBServerFactory.__init__(self, portal)
        # print 'Server factory started'
        self.root = _RifflePortalRoot(portal)


class _RifflePortalRoot(pb._PortalRoot):

    def rootObject(self, broker):
        # print 'Returning the root object!'
        return _RifflePortalWrapper(self.portal, broker)


class _RifflePortalWrapper(pb._PortalWrapper):

    @defer.inlineCallbacks
    def remote_login(self, client):
        # print 'Remote login!'
        peerCertificate = Certificate.peerFromTransport(self.broker.transport)
        pdid = peerCertificate.getSubject().commonName.decode('utf-8')

        avatar, logout = yield self.portal.login(pdid, client)
        avatar = pb.AsReferenceable(avatar, "perspective")

        # Formerly in _cbLogin, moved here to make the deferred chain cleaner
        puid = avatar.processUniqueID()

        # only call logout once, whether the connection is dropped (disconnect)
        # or a logout occurs (cleanup), and be careful to drop the reference to
        # it in either case
        logout = [logout]

        def maybeLogout():
            if not logout:
                return
            fn = logout[0]
            del logout[0]
            fn()

        self.broker._localCleanup[puid] = maybeLogout
        self.broker.notifyOnDisconnect(maybeLogout)

        defer.returnValue(avatar)

    # def __init__(self, portal, broker):
    # print 'Root object initializing'
    #     self.portal = portal
    #     self.broker = broker

    #     self.broker.notifyOnDisconnect(disc)
    #     self.broker.notifyOnFail(fail)
    #     self.broker.notifyOnConnect(connect)
<<<<<<< HEAD

    # def remote_loginAnonymous(self, mind):
    # print 'Remote login!'
    #     return None
=======

    # def remote_loginAnonymous(self, mind):
    # print 'Remote login!'
    #     return None

>>>>>>> 7ac551e2

# Do we need these? Who knows. Keeping them around for know, although
# these are a full level of abstraction below where we want to be, so be careful using them
def disc():
    # print 'CB: Disconnected'
    pass


def fail():
    # print 'CB: Failed'
    pass


def connect():
    # print 'CB: Connected'
    pass<|MERGE_RESOLUTION|>--- conflicted
+++ resolved
@@ -26,16 +26,11 @@
 from twisted.internet.protocol import Protocol
 from zope.interface import implements
 
-<<<<<<< HEAD
+import smokesignal
+
 from pdtools.lib.output import out
 from pdtools.lib.exceptions import *
-=======
-import smokesignal
-
-from pdtools.lib.output import out
-from pdtools.lib.exceptions import *
-
->>>>>>> 7ac551e2
+
 
 DEFAULT_PORT = 8016
 TIMEOUT = 5  # seconds to try for a connection
@@ -372,23 +367,6 @@
 # Perspective Broker Monkey Patches
 ############################################################
 
-<<<<<<< HEAD
-# class _RiffleBroker(pb.Broker):
-
-#     def connectionLost(self, reason):
-#         '''
-#         This triggers many times, but the reason its here now is to
-#         detect invalid certs. Without the print statement, the client isnt warned. This is a
-#         todo item.
-#         '''
-#         print 'Connection Lost!', reason
-#         return pb.Broker.connectionLost(self, reason)
-
-
-from twisted.protocols.policies import TimeoutMixin
-from twisted.internet.protocol import Protocol
-
-
 class RiffleClientFactory(pb.PBClientFactory, TimeoutMixin):
 
     def login(self, portal):
@@ -397,17 +375,6 @@
 
     @defer.inlineCallbacks
     def login2(self, portal):
-        # Have to add connection to the portal
-=======
-class RiffleClientFactory(pb.PBClientFactory, TimeoutMixin):
-
-    def login(self, portal):
-        self.d = self.login2(portal)
-        return self.d
-
-    @defer.inlineCallbacks
-    def login2(self, portal):
->>>>>>> 7ac551e2
         self.portal = portal
 
         # Returns a _RifflePortalWrapper remote reference. Set a timeout
@@ -510,18 +477,11 @@
     #     self.broker.notifyOnDisconnect(disc)
     #     self.broker.notifyOnFail(fail)
     #     self.broker.notifyOnConnect(connect)
-<<<<<<< HEAD
 
     # def remote_loginAnonymous(self, mind):
     # print 'Remote login!'
     #     return None
-=======
-
-    # def remote_loginAnonymous(self, mind):
-    # print 'Remote login!'
-    #     return None
-
->>>>>>> 7ac551e2
+
 
 # Do we need these? Who knows. Keeping them around for know, although
 # these are a full level of abstraction below where we want to be, so be careful using them

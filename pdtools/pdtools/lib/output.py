--- conflicted
+++ resolved
@@ -35,16 +35,6 @@
 
 # Represents formatting information for the specified log type
 LOG_TYPES = {
-<<<<<<< HEAD
-    Level.HEADER.name: {'name': Level.HEADER.value, 'glyph': '==', 'color': colorama.Fore.BLUE},
-    Level.VERBOSE.name: {'name': Level.VERBOSE.value, 'glyph': '>>', 'color': colorama.Fore.BLACK},
-    Level.INFO.name: {'name': Level.INFO.value, 'glyph': '--', 'color': colorama.Fore.GREEN},
-    Level.PERF.name: {'name': Level.PERF.value, 'glyph': '--', 'color': colorama.Fore.WHITE},
-    Level.WARN.name: {'name': Level.WARN.value, 'glyph': '**', 'color': colorama.Fore.YELLOW},
-    Level.ERR.name: {'name': Level.ERR.value, 'glyph': '!!', 'color': colorama.Fore.RED},
-    Level.SECURITY.name: {'name': Level.SECURITY.value, 'glyph': '!!', 'color': BOLD + colorama.Fore.RED},
-    Level.FATAL.name: {'name': Level.FATAL.value, 'glyph': '!!', 'color': colorama.Back.WHITE + colorama.Fore.RED},
-=======
     Level.HEADER: {'name': Level.HEADER.value, 'glyph': '==', 'color': colorama.Fore.BLUE},
     Level.VERBOSE: {'name': Level.VERBOSE.value, 'glyph': '>>', 'color': colorama.Fore.BLACK},
     Level.INFO: {'name': Level.INFO.value, 'glyph': '--', 'color': colorama.Fore.GREEN},
@@ -54,7 +44,6 @@
     Level.SECURITY: {'name': Level.SECURITY.value, 'glyph': '!!', 'color': BOLD + colorama.Fore.RED},
     Level.FATAL: {'name': Level.FATAL.value, 'glyph': '!!', 'color': colorama.Back.WHITE + colorama.Fore.RED},
     Level.USAGE: {'name': Level.USAGE.value, 'glyph': '++', 'color': colorama.Fore.CYAN},
->>>>>>> 7ac551e2
 }
 
 ###############################################################################
@@ -133,8 +122,6 @@
 
             self.queue.task_done()
 
-        print 'Print thread going down NOW'
-
 
 class OutputRedirect(object):
 
@@ -238,12 +225,7 @@
         Convert a logdict into a custom formatted, human readable version suitable for
         printing to console.
         '''
-<<<<<<< HEAD
-        #TODO: optionally show the long form timestring
-        trace = '[%s.%s#%s @ %s]  ' % (logDict['package'], logDict['module'], logDict['line'], pdutils.stimestr(logDict['timestamp']))
-=======
         trace = '[%s.%s#%s @ %s] ' % (logDict['package'], logDict['module'], logDict['line'], pdutils.stimestr(logDict['timestamp']))
->>>>>>> 7ac551e2
         return self.type['color'] + self.type['glyph'] + ' ' + trace + logDict['message'] + colorama.Style.RESET_ALL
 
     def __repr__(self):
@@ -389,8 +371,8 @@
         colorama.init()
 
         # Refactor this as an Output class
-        self.__dict__['redirectErr'] = OutputRedirect(sys.stderr, self.handlePrint, LOG_TYPES['VERBOSE'])
-        self.__dict__['redirectOut'] = OutputRedirect(sys.stdout, self.handlePrint, LOG_TYPES['VERBOSE'])
+        self.__dict__['redirectErr'] = OutputRedirect(sys.stderr, self.handlePrint, LOG_TYPES[Level.VERBOSE])
+        self.__dict__['redirectOut'] = OutputRedirect(sys.stdout, self.handlePrint, LOG_TYPES[Level.VERBOSE])
 
         # by default, dont steal output and print to console
         self.stealStdio(False)
@@ -521,11 +503,8 @@
         :returns: str 
         '''
 
-<<<<<<< HEAD
-=======
         # print 'Attempting to print: ' + str(message)
 
->>>>>>> 7ac551e2
         level = Level(message['type'])
         outputObject = self.outputMappings[level.name.lower()]
         return outputObject.formatOutput(message)
@@ -617,21 +596,6 @@
 
 
 out = Output(
-<<<<<<< HEAD
-    header=BaseOutput(LOG_TYPES['HEADER']),
-    testing=BaseOutput(LOG_TYPES['VERBOSE']),
-    verbose=BaseOutput(LOG_TYPES['VERBOSE']),
-    info=BaseOutput(LOG_TYPES['INFO']),
-    usage=BaseOutput(LOG_TYPES['INFO']),
-    perf=BaseOutput(LOG_TYPES['PERF']),
-    warn=BaseOutput(LOG_TYPES['WARN']),
-    err=BaseOutput(LOG_TYPES['ERR']),
-    exception=ExceptionOutput(LOG_TYPES['ERR']),
-    security=BaseOutput(LOG_TYPES['SECURITY']),
-    fatal=BaseOutput(LOG_TYPES['FATAL']),
-    twisted=TwistedOutput(LOG_TYPES['INFO']),
-    twistedErr=TwistedException(LOG_TYPES['ERR'])
-=======
     header=BaseOutput(LOG_TYPES[Level.HEADER]),
     testing=BaseOutput(LOG_TYPES[Level.VERBOSE]),
     verbose=BaseOutput(LOG_TYPES[Level.VERBOSE]),
@@ -645,5 +609,4 @@
     fatal=BaseOutput(LOG_TYPES[Level.FATAL]),
     twisted=TwistedOutput(LOG_TYPES[Level.INFO]),
     twistedErr=TwistedException(LOG_TYPES[Level.ERR])
->>>>>>> 7ac551e2
 )
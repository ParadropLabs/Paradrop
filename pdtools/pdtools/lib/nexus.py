--- conflicted
+++ resolved
@@ -48,26 +48,13 @@
 
 class NexusBase(object):
 
-<<<<<<< HEAD
-    # PATH_ROOT = os.getenv("SNAP_APP_DATA_PATH", None)
-    # PATH_
-    # PATH_LOG = self.rootPath + '/logs/'
-    # PATH_KEY = self.rootPath + '/keys/'
-    # PATH_misc = self.rootPath + '/misc/'
-    # PATH_config = self.rootPath + '/config'
-
-    def __init__(self, nexType, mode='development', stealStdio=True, printToConsole=True):
-        '''
-        The one big thing this function leaves out is reactor.start(). Call this externally 
-        *after* initializing a nexus object. 
-=======
     '''
     Initial settings values.
 
     Resolving these values to their final forms:
-        1- module imported, initial values assigned (as written below)
-        2- class is instatiated, passed settings or environ replace values
-        3- instance chooses appropriate values based on current state (production, router, etc)
+        1 - module imported, initial values assigned(as written below)
+        2 - class is instatiated, passed settings or environ replace values
+        3 - instance chooses appropriate values based on current state(production, router, etc)
             Each category has its own method for initialization here
             (see: resolveNetwork, resolvePaths)
 
@@ -87,7 +74,8 @@
         print nexus.core.net
         print nexus.core.path
 
-    Not yet implemented: settings, chutes
+    Not yet implemented:
+        settings, chutes
 
     EXAMPLE:
         We want to resolve port dynamically based on type and mode. First,
@@ -95,13 +83,13 @@
             PORT_PRODUCTION = 1234                          # nexus.core.net.port
             PORT_DEVELOPMENT = 2345
 
-        (The right-justified comment indicates where the final value resides)
+        (The right - justified comment indicates where the final value resides)
 
         To change the const at runtime, instantiate the object with settings override:
             NexusBase(Type.router, Mode.production, settings=['PORT_PRODUCTION:3456'])
 
         Or set an environment variable before running:
-            export PORT_PRODUCTION=3456
+            export PORT_PRODUCTION = 3456
 
         When instantiating, class checks for mode in "resolveNetwork"
             if nex.meta.type == Type.Production:
@@ -112,10 +100,9 @@
         Finally access the resulting values:
             from pdtools.lib import nexus
             print nexus.core.net.port
-            => '3456'
-
-    '''
->>>>>>> 6a44fe9b
+            = > '3456'
+
+    '''
 
     ###############################################################################
     # Paths. Dump: 'print nexus.core.path'
@@ -183,7 +170,7 @@
     def __init__(self, nexusType, mode=Mode.development, settings=[], stealStdio=True, printToConsole=True):
         '''
         The one big thing this function leaves out is reactor.start(). Call this externally
-        *after* initializing a nexus object.
+        *after * initializing a nexus object.
         '''
 
         # Create the attr redirectors. These allow for nexus.net.stuff
@@ -244,19 +231,7 @@
     @inlineCallbacks
     def connect(self, sessionClass):
         '''
-<<<<<<< HEAD
-        Are we on a VM? On snappy? Bare metal? The server?  So many paths, so few answers!
-        '''
-
-        # Lets start out being a router
-        self.rootPath = os.getenv("SNAP_APP_DATA_PATH", None)
-
-        # Put tools contents in the home directory
-        if self.type is 'tool':
-            self.rootPath = os.path.expanduser('~') + '/.paradrop/'
-=======
         Takes the given session class and attempts to connect to the crossbar fabric.
->>>>>>> 6a44fe9b
 
         If an existing session is connected, it is cleanly closed.
         '''
@@ -300,7 +275,7 @@
 
     def provisioned(self):
         '''
-        Checks if this [whatever] appears to be provisioned or not
+        Checks if this[whatever] appears to be provisioned or not
         '''
 
         return self.info.pdid is not None
@@ -348,15 +323,15 @@
 class AttrWrapper(object):
 
     '''
-    Simple attr interceptor to make accessing settings simple and magical. 
-    Because we all could use a little magic in our day. 
-
-    Stores values in an internal dict called contents. 
+    Simple attr interceptor to make accessing settings simple and magical.
+    Because we all could use a little magic in our day.
+
+    Stores values in an internal dict called contents.
 
     Does not allow modification once _lock() is called. Respect it.
 
     Once you've filled it up with the appropriate initial values, set
-    onChange to assign 
+    onChange to assign
     '''
 
     def __init__(self):
@@ -439,8 +414,8 @@
 
 def loadConfig(nexus, path):
     '''
-    Given a path to the config file, load its contents and assign it to the 
-    config file as appropriate. 
+    Given a path to the config file, load its contents and assign it to the
+    config file as appropriate.
     '''
 
     # Check to make sure we have a default settings file
@@ -464,7 +439,7 @@
 def overrideSettingsList(nexusClass, settings):
     '''
     Replaces constants settings values with new ones based on the passed list
-    and THEN the environment variables as passed in 
+    and THEN the environment variables as passed in
     '''
 
     # settings = {x.split(':')[0]: x.split(':')[1] for x in settings}
@@ -501,9 +476,15 @@
     '''
     Error checking on the read YAML file. This is a temporary method.
 
-    :param contents: the read-in yaml to check
-    :type contents: dict.
-    :returns: True if valid, else false
+    :
+        param contents:
+            the read - in yaml to check
+    :
+        type contents:
+            dict.
+    :
+        returns:
+            True if valid, else false
     '''
     INFO_REQUIRES = ['version', 'pdid']
 

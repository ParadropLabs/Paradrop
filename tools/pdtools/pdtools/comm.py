--- conflicted
+++ resolved
@@ -2,13 +2,8 @@
 import getpass
 import os
 from pprint import pprint
-<<<<<<< HEAD
-import json as JSON
-from urlparse import urlparse
-=======
 from six.moves.urllib.parse import urlparse
 
->>>>>>> b2b41646
 import builtins
 import requests
 import websocket
@@ -121,12 +116,8 @@
         else:
             if res.ok and dump:
                 data = res.json()
-<<<<<<< HEAD
                 # pprint(data)
                 print JSON.dumps(data, indent=4, sort_keys=True)
-            return res
-=======
-                pprint(data)
             return res
 
 
@@ -148,5 +139,4 @@
     headers.update({'Authorization': 'Basic {}'.format(encoded)})
 
     ws = websocket.WebSocketApp(url, header=headers, **kwargs)
-    ws.run_forever()
->>>>>>> b2b41646
+    ws.run_forever()
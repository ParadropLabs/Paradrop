--- conflicted
+++ resolved
@@ -6,11 +6,7 @@
 import sys
 import tarfile
 import tempfile
-<<<<<<< HEAD
-=======
 from six.moves.urllib.parse import urlparse
-
->>>>>>> 31a92128
 import arrow
 import builtins
 import click
@@ -29,11 +25,6 @@
     """
     Commands to work with a ParaDrop device.
     """
-<<<<<<< HEAD
-    ctx.obj['address'] = address
-    ctx.obj['base_url'] = "http://{}/api/v1".format(address)
-    ctx.obj['ws_url'] = "ws://{}//ws".format(address)
-=======
     if address.startswith("http"):
         parts = urlparse(address)
         ctx.obj['address'] = parts.hostname
@@ -57,7 +48,6 @@
     else:
         ctx.obj['address'] = address
         ctx.obj['base_url'] = "http://{}/api/v1".format(address)
->>>>>>> 31a92128
 
 
 @device.command()
@@ -404,11 +394,7 @@
     os.remove(path)
 
 
-<<<<<<< HEAD
-@device.group(invoke_without_command=False)
-=======
 @device.group()
->>>>>>> 31a92128
 @click.pass_context
 @click.option('--user', default='paradrop')
 def sshkeys(ctx, user):

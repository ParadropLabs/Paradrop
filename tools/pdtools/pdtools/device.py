import datetime
import getpass
import json
import operator
import os
import sys
import tarfile
import tempfile
<<<<<<< HEAD
=======

import arrow
>>>>>>> b2b41646
import builtins
import click
import yaml
import json
import websocket
import base64

<<<<<<< HEAD
from .comm import change_json, router_request, LOCAL_DEFAULT_USERNAME, LOCAL_DEFAULT_PASSWORD
=======
from .comm import change_json, router_request, router_ws_request
>>>>>>> b2b41646


@click.group()
@click.option('--address', default='192.168.1.1', help='IP address of the ParaDrop device (default=192.168.1.1)')
@click.pass_context
def device(ctx, address):
    """
    Commands to work with a ParaDrop device.
    """
    ctx.obj['address'] = address
    ctx.obj['base_url'] = "http://{}/api/v1".format(address)
    ctx.obj['ws_url'] = "ws://{}//ws".format(address)


@device.command()
@click.pass_context
def changes(ctx):
    """
    List changes in the working queue.
    """
    url = "{}/changes/".format(ctx.obj['base_url'])
    router_request("GET", url)


@device.command()
@click.pass_context
@click.argument('change_id')
def watch(ctx, change_id):
    """
    Stream messages for a change in progress.
    """
    url = "ws://{}/ws/changes/{}/stream".format(ctx.obj['address'], change_id)

    def on_error(ws, error):
        print(error)
    def on_message(ws, message):
        data = json.loads(message)
        time = datetime.datetime.fromtimestamp(data['time'])
        msg = data['message'].rstrip()
        print("{}: {}".format(time, msg))

    router_ws_request(url, on_message=on_message, on_error=on_error)


@device.command()
@click.pass_context
def changes(ctx):
    """
    List changes in the working queue.
    """
    url = "{}/changes/".format(ctx.obj['base_url'])
    router_request("GET", url)


@device.group()
@click.pass_context
def chutes(ctx):
    """
    View or install chutes on the router.
    """
    pass


@chutes.command()
@click.pass_context
def list(ctx):
    """
    List chutes installed on the router.
    """
    url = "{}/chutes/".format(ctx.obj['base_url'])
    router_request("GET", url)


@chutes.command()
@click.pass_context
def install(ctx):
    """
    Install a chute from the working directory.
    """
    url = "{}/chutes/".format(ctx.obj['base_url'])
    headers = {'Content-Type': 'application/x-tar'}

    if not os.path.exists("paradrop.yaml"):
        raise Exception("No paradrop.yaml file found in working directory.")

    with tempfile.TemporaryFile() as temp:
        tar = tarfile.open(fileobj=temp, mode="w")
        for dirName, subdirList, fileList in os.walk('.'):
            for fname in fileList:
                path = os.path.join(dirName, fname)
                arcname = os.path.normpath(path)
                tar.add(path, arcname=arcname)
        tar.close()

        temp.seek(0)
        res = router_request("POST", url, headers=headers, data=temp)
        data = res.json()
        ctx.invoke(watch, change_id=data['change_id'])


@device.group()
@click.argument('chute_name')
@click.pass_context
def chute(ctx, chute_name):
    """
    Operations on a chute.
    """
    ctx.obj['chute'] = chute_name
    ctx.obj['chute_url'] = "{}/chutes/{}".format(ctx.obj['base_url'], chute_name)


@chute.command()
@click.pass_context
def start(ctx):
    """
    Start the chute.
    """
    url = ctx.obj['chute_url'] + "/start"
    router_request("POST", url)


@chute.command()
@click.pass_context
def stop(ctx):
    """
    Stop the chute.
    """
    url = ctx.obj['chute_url'] + "/stop"
    router_request("POST", url)


@chute.command()
@click.pass_context
def delete(ctx):
    """
    Uninstall the chute.
    """
    url = ctx.obj['chute_url']
    res = router_request("DELETE", url)
    data = res.json()
    ctx.invoke(watch, change_id=data['change_id'])


@chute.command()
@click.pass_context
def info(ctx):
    """
    Get information about the chute.
    """
    url = ctx.obj['chute_url']
    router_request("GET", url)


@chute.command()
@click.pass_context
def cache(ctx):
    """
    Get details from the chute installation.
    """
    url = ctx.obj['chute_url'] + "/cache"
    router_request("GET", url)


@chute.command()
@click.pass_context
def logs(ctx):
    """
    Watch log messages from a chute.
    """
    url = "ws://{}/sockjs/logs/{}/websocket".format(ctx.obj['address'], ctx.obj['chute'])

    def on_error(ws, error):
        print(error)
    def on_message(ws, message):
        data = json.loads(message)
        time = arrow.get(data['timestamp']).to('local').datetime
        msg = data['message'].rstrip()
        print("{}: {}".format(time, msg))

    router_ws_request(url, on_message=on_message, on_error=on_error)


@chute.command()
@click.pass_context
def update(ctx):
    """
    Update the chute from the working directory.
    """
    url = ctx.obj['chute_url']
    headers = {'Content-Type': 'application/x-tar'}

    if not os.path.exists("paradrop.yaml"):
        raise Exception("No paradrop.yaml file found in working directory.")

    with tempfile.TemporaryFile() as temp:
        tar = tarfile.open(fileobj=temp, mode="w")
        for dirName, subdirList, fileList in os.walk('.'):
            for fname in fileList:
                path = os.path.join(dirName, fname)
                arcname = os.path.normpath(path)
                tar.add(path, arcname=arcname)
        tar.close()

        temp.seek(0)
        res = router_request("PUT", url, headers=headers, data=temp)
        data = res.json()
        ctx.invoke(watch, change_id=data['change_id'])


@chute.command()
@click.pass_context
def networks(ctx):
    """
    List the chute's networks.
    """
    url = ctx.obj['chute_url'] + "/networks"
    router_request("GET", url)


@chute.command()
@click.pass_context
def shell(ctx):
    """
    Open a shell inside a chute.

    This requires you to have enabled SSH access to the device and installed
    bash inside your chute.
    """
    cmd = ["ssh", "-t", "paradrop@{}".format(ctx.obj['address']), "sudo", "docker",
            "exec", "-it", ctx.obj['chute'], "/bin/bash"]
    os.spawnvpe(os.P_WAIT, "ssh", cmd, os.environ)


@chute.group()
@click.pass_context
@click.argument('network')
def network(ctx, network):
    """
    Operations on a chute network.
    """
    ctx.obj['network'] = network
    ctx.obj['network_url'] = "{}/networks/{}".format(ctx.obj['chute_url'],
            network)


@network.command()
@click.pass_context
def stations(ctx):
    """
    List stations connected to the network.
    """
    url = ctx.obj['network_url'] + "/stations"
    router_request("GET", url)


@network.group()
@click.pass_context
@click.argument('station')
def station(ctx, station):
    """
    operations on a chute's network stations.
    """
    ctx.obj['station'] = station
    ctx.obj['station_url'] = ctx.obj['network_url'] + "/stations/" + station


@station.command()
@click.pass_context
def show(ctx):
    """
    Show station information.
    """
    router_request("GET", ctx.obj['station_url'])


@station.command()
@click.pass_context
def delete(ctx):
    """
    Kick a station off the network.
    """
    router_request("DELETE", ctx.obj['station_url'])


@device.group(invoke_without_command=False)
@click.pass_context
def hostconfig(ctx):
    """
    Commands to work with the hostconfig.
    """
    pass

@hostconfig.command()
@click.pass_context
def show(ctx):
    """
    Get host configuration.
    """
    url = ctx.obj['base_url'] + "/config/hostconfig"
    res = router_request("GET", url, dump=False)
    click.echo(json.dumps(res.json(), indent=4, sort_keys=True))

@hostconfig.command()
@click.pass_context
@click.argument('option')
@click.argument('value')
def change(ctx, option, value):
    """
    Change one setting in the host configuration.
    """
    url = ctx.obj['base_url'] + "/config/hostconfig"
    req = router_request("GET", url, dump=False)
    config = req.json()

    change_json(config, option, value)
    data = {
        'config': config
    }
    router_request("PUT", url, json=data)


@hostconfig.command()
@click.pass_context
def edit(ctx):
    """
    Interactively edit the host configuration.
    """
    url = ctx.obj['base_url'] + "/config/hostconfig"
    req = router_request("GET", url, dump=False)
    config = req.json()

    fd, path = tempfile.mkstemp()
    os.close(fd)

    with open(path, 'w') as output:
        output.write(yaml.safe_dump(config, default_flow_style=False))

    # Get modified time before calling editor.
    orig_mtime = os.path.getmtime(path)

    editor = os.environ.get("EDITOR", "vim")
    os.spawnvpe(os.P_WAIT, editor, [editor, path], os.environ)

    with open(path, 'r') as source:
        data = source.read()
        config = yaml.safe_load(data)

    # Check if the file has been modified, and if it has, send the update.
    new_mtime = os.path.getmtime(path)
    if new_mtime != orig_mtime:
        data = {
            'config': config
        }
        router_request("PUT", url, json=data)

    os.remove(path)


@device.group(invoke_without_command=False)
@click.pass_context
def sshkeys(ctx):
    """
    Commands to work with the SSH authorized keys.
    """
    pass

@sshkeys.command()
@click.pass_context
def show(ctx):
    """
    Get SSH authorized keys.
    """
    url = ctx.obj['base_url'] + "/config/sshKeys"
    router_request("GET", url)

@sshkeys.command()
@click.pass_context
@click.argument('path')
def add(ctx, path):
    """
    Add an authorized key from a file.
    """
    url = ctx.obj['base_url'] + "/config/sshKeys"
    with open(path, 'r') as source:
        key_string = source.read().strip()
        data = {
            'key': key_string
        }
        router_request("POST", url, json=data)


@device.command()
@click.pass_context
def password(ctx):
    """
    Change the router admin password.
    """
    url = ctx.obj['base_url'] + "/password/change"

    username = builtins.input("Username: ")
    while True:
        password = getpass.getpass("New password: ")
        confirm = getpass.getpass("Confirm password: ")

        if password == confirm:
            break
        else:
            print("Passwords do not match.")

    data = {
        "username": username,
        "password": password
    }
    router_request("POST", url, json=data)


@device.command()
@click.pass_context
@click.argument('router_id')
@click.argument('router_password')
@click.option('--server', default="https://paradrop.org")
@click.option('--wamp', default="ws://paradrop.org:9086/ws")
def provision(ctx, router_id, router_password, server, wamp):
    """
    Provision the router.
    """
    url = ctx.obj['base_url'] + "/config/provision"

    data = {
        'routerId': router_id,
        'apitoken': router_password,
        'pdserver': server,
        'wampRouter': wamp
    }
    router_request("POST", url, json=data)


def print_pdconf(res):
    if res.ok:
        data = res.json()
        data.sort(key=operator.itemgetter("age"))

        print("{:3s} {:12s} {:20s} {:30s} {:5s}".format("Age", "Type", "Name",
            "Comment", "Pass"))
        for item in data:
            print("{age:<3d} {type:12s} {name:20s} {comment:30s} {success}".format(**item))


@device.group()
@click.pass_context
def pdconf(ctx):
    """
    Access the pdconf subsystem.

    pdconf manages low-level configuration of the Paradrop device.
    These commands are implemented for debugging purposes and are
    not intended for ordinary configuration purposes.
    """
    pass


@pdconf.command()
@click.pass_context
def show(ctx):
    """
    Show status of pdconf subsystem.
    """
    url = ctx.obj['base_url'] + "/config/pdconf"
    res = router_request("GET", url, dump=False)
    print_pdconf(res)


@pdconf.command()
@click.pass_context
def reload(ctx):
    """
    Force pdconf to reload files.
    """
    url = ctx.obj['base_url'] + "/config/pdconf"
    res = router_request("PUT", url, dump=False)
    print_pdconf(res)


@device.group()
@click.pass_context
def snapd(ctx):
    """
    Access the snapd subsystem.
    """
    ctx.obj['snapd_url'] = "http://{}/snapd".format(ctx.obj['address'])


@snapd.command()
@click.pass_context
@click.argument('email')
def createUser(ctx, email):
    """
    Create user account.
    """
    url = ctx.obj['snapd_url'] + "/v2/create-user"
    data = {
        'email': email,
        'sudoer': True
    }
    router_request("POST", url, json=data)


@snapd.command()
@click.pass_context
def connectAll(ctx):
    """
    Connect all interfaces.
    """
    url = ctx.obj['snapd_url'] + "/v2/interfaces"
    res = router_request("GET", url, dump=False)
    data = res.json()
    for item in data['result']['plugs']:
        connections = item.get('connections', [])
        if len(connections) > 0:
            continue

        if item['plug'] == 'docker':
            # The docker slot needs to be treated differently from core slots.
            slot = {'snap': 'docker'}
        elif item['plug'] == 'zerotier-control':
            slot = {'snap': 'zerotier-one'}
        else:
            # Most slots are provided by the core snap and specified this way.
            slot = {'slot': item['interface']}

        req = {
            'action': 'connect',
            'slots': [slot],
            'plugs': [{'snap': item['snap'], 'plug': item['plug']}]
        }
        print("snap connect {snap}:{plug} {interface}".format(**item))
        router_request("POST", url, json=req, dump=False)


@device.command()
@click.pass_context
def log(ctx):
    """
    Monitor the logs of the router.
    """
    url = ctx.obj['ws_url'] + "/paradrop_logs"

    # First try with the default username and password.
    # If that fails, prompt user and try again.
    userpass = "{}:{}".format(LOCAL_DEFAULT_USERNAME, LOCAL_DEFAULT_PASSWORD)
    encoded_creds = base64.b64encode(userpass.encode('utf-8')).decode('ascii')

    # websocket.enableTrace(True)
    count = 3
    ws = websocket.WebSocket()
    while count > 0:
        try:
            ws.connect(url, header=['Authorization: Basic %s' %  encoded_creds])
            click.echo('ParaDrop log server connected!')
        except:
            click.echo('Failed to connect! Are you username and password correct?')
            count -= 1
            username = builtins.input('Username: ')
            password = getpass.getpass('Password: ')
            userpass = "{}:{}".format(username, password)
            encoded_creds = base64.b64encode(userpass.encode('utf-8')).decode('ascii')
            continue

        while True:
            try:
                message = ws.recv()
                click.echo(message)
            except:
                ws.close()
                click.echo('ParaDrop log server disconnected')
                sys.exit(0)<|MERGE_RESOLUTION|>--- conflicted
+++ resolved
@@ -6,11 +6,7 @@
 import sys
 import tarfile
 import tempfile
-<<<<<<< HEAD
-=======
-
 import arrow
->>>>>>> b2b41646
 import builtins
 import click
 import yaml
@@ -18,11 +14,7 @@
 import websocket
 import base64
 
-<<<<<<< HEAD
 from .comm import change_json, router_request, LOCAL_DEFAULT_USERNAME, LOCAL_DEFAULT_PASSWORD
-=======
-from .comm import change_json, router_request, router_ws_request
->>>>>>> b2b41646
 
 
 @click.group()

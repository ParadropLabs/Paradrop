--- conflicted
+++ resolved
@@ -10,16 +10,11 @@
 
 from . import chute
 from . import device
-<<<<<<< HEAD
-from . import server
-from .config import PDSERVER_URL
-=======
 from . import routers
 from . import store
 
 
 PDSERVER_URL = os.environ.get("PDSERVER_URL", "https://paradrop.org")
->>>>>>> b2b41646
 
 
 @click.group()
@@ -44,12 +39,8 @@
 
 root.add_command(chute.chute)
 root.add_command(device.device)
-<<<<<<< HEAD
-root.add_command(server.server)
-=======
 root.add_command(routers.routers)
 root.add_command(store.store)
->>>>>>> b2b41646
 
 
 def main():
